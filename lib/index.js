--- conflicted
+++ resolved
@@ -105,7 +105,6 @@
         // verify results
         // must be array of length === 1
         if (!Array.isArray(results) || results.length !== 1) {
-<<<<<<< HEAD
           if (!options.initCredentials) {
             logger.error(`Failed to load identities for user "${user.id}"`);
             logger.debug(`results is array? ${Array.isArray(results)}`);
@@ -150,14 +149,6 @@
               });
             });
           });
-=======
-          debug('Failed to load identities for user "%s"', user.id, {
-            resultsIsArray: Array.isArray(results),
-            resultsLength: results.length,
-          });
-          callback(new Error(`Failed to load identities for user "${user.id}"`));
-          return;
->>>>>>> e857f7aa
         }
 
         const identity = results[0];
